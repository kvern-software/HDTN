cmake_minimum_required(VERSION 3.0)
project(unit-tests)
set(CMAKE_CXX_STANDARD 11)
find_package(Boost REQUIRED COMPONENTS system log log_setup)

add_executable(unit-tests
    src/test_main.cpp
    ../../common/tcpcl/test/TestTcpcl.cpp
    ../../common/util/test/TestSdnv.cpp
    ../../common/util/test/TestCircularIndexBuffer.cpp
    ../../common/regsvr/lib/test/TestHdtnEntries.cpp
    ../../module/storage/unit_tests/StorageConfigTests.cpp
    ../../module/storage/unit_tests/MemoryManagerTreeTests.cpp
    ../../module/storage/unit_tests/MemoryManagerTreeArrayTests.cpp
    ../../module/storage/unit_tests/BundleStorageManagerMtTests.cpp
    ../../module/storage/unit_tests/BundleStorageManagerMtAsFifoTests.cpp
    ${LINUX_ONLY_UNIT_TEST_SRCS}
<<<<<<< HEAD
    
    ../../common/logger/src/Logger.cpp
=======
>>>>>>> 4d5d390b
)

target_include_directories(unit-tests PUBLIC include
    ../../module/egress/include
    ../../module/ingress/include
    ../../module/storage/include
    ../../common/include
    ../../common/pool/include
    ${Boost_INCLUDE_DIRS}
    ${libzmq_INCLUDE}
)

#target_link_libraries(boost-unit-tests hdtn_reg bpcodec ${Boost_LIBRARIES})
target_link_libraries(unit-tests
	${libzmq_LIB}
	${pthread_LIB}
	hdtn_reg
	hdtn_util
	tcpcl_lib
	stcp_lib
	storage_lib
        ingress_async_lib
	bpcodec
	${Boost_LIBRARIES}
<<<<<<< HEAD
    Boost::log
    Boost::log_setup
)

=======
)
>>>>>>> 4d5d390b
<|MERGE_RESOLUTION|>--- conflicted
+++ resolved
@@ -14,12 +14,7 @@
     ../../module/storage/unit_tests/MemoryManagerTreeArrayTests.cpp
     ../../module/storage/unit_tests/BundleStorageManagerMtTests.cpp
     ../../module/storage/unit_tests/BundleStorageManagerMtAsFifoTests.cpp
-    ${LINUX_ONLY_UNIT_TEST_SRCS}
-<<<<<<< HEAD
-    
     ../../common/logger/src/Logger.cpp
-=======
->>>>>>> 4d5d390b
 )
 
 target_include_directories(unit-tests PUBLIC include
@@ -44,11 +39,6 @@
         ingress_async_lib
 	bpcodec
 	${Boost_LIBRARIES}
-<<<<<<< HEAD
-    Boost::log
-    Boost::log_setup
-)
-
-=======
-)
->>>>>>> 4d5d390b
+        Boost::log
+        Boost::log_setup
+)