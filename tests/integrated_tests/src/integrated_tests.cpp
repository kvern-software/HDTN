--- conflicted
+++ resolved
@@ -1,4 +1,4 @@
- /***************************************************************************
+/***************************************************************************
  * NASA Glenn Research Center, Cleveland, OH
  * Released under the NASA Open Source Agreement (NOSA)
  * May  2021
@@ -357,12 +357,8 @@
     return true;
 }
 
-<<<<<<< HEAD
-bool TestHDTNCutThroughModeUDP() {
-=======
 //////////////////////////
 bool TestHDTNStorageModeLTP() {
->>>>>>> f7534c87
 
     Delay(DELAY_TEST);
 
@@ -382,11 +378,7 @@
     Delay(DELAY_THREAD);
 
     //bpsink
-<<<<<<< HEAD
-    static const std::string bpsinkConfigArg = "--inducts-config-file=" + (Environment::GetPathHdtnSourceRoot() / "config_files" / "inducts" / "bpsink_one_udp_port4558.json").string();
-=======
     static const std::string bpsinkConfigArg = "--inducts-config-file=" + (Environment::GetPathHdtnSourceRoot() / "config_files" / "inducts" / "bpsink_one_ltp_port4558.json").string();
->>>>>>> f7534c87
     static const char * argsBpsink[] = { "bpsink",  "--my-uri-eid=ipn:2.1", bpsinkConfigArg.c_str(), NULL };
     std::thread threadBpsink(RunBpsinkAsync, argsBpsink, 3, std::ref(runningBpsink), &bundlesReceivedBpsink[0],
         &finalStatsBpSink[0]);
@@ -394,30 +386,18 @@
     Delay(DELAY_THREAD);
 
     //HDTN One Process
-<<<<<<< HEAD
-    //HdtnOneProcessRunner hdtn;
-    static const std::string hdtnConfigArg = "--hdtn-config-file=" + (Environment::GetPathHdtnSourceRoot() / "config_files" / "hdtn" / "hdtn_ingress1udp_port4556_egress1udp_port4558flowid2_0.8Mbps.json").string();
-    const boost::filesystem::path contactsFile = "contactPlanCutThroughMode.json";
-=======
     static const std::string hdtnConfigArg = "--hdtn-config-file=" + (Environment::GetPathHdtnSourceRoot() / "config_files" / "hdtn" / "hdtn_ingress1ltp_port4556_egress1ltp_port4558flowid2.json").string();
     const boost::filesystem::path contactsFile = "contactPlanStorageMode.json";
->>>>>>> f7534c87
     const std::string eventFileArg = "--contact-plan-file=" + contactsFile.string();
     const char * argsHdtnOneProcess[] = { "HdtnOneProcess", eventFileArg.c_str(), hdtnConfigArg.c_str(), NULL };
-    //std::thread threadHdtn(&HdtnOneProcessRunner::Run, &hdtn, 3,  argsHdtnOneProcess, std::ref(runningHdtnOneProcess), true);
     std::thread threadHdtn(RunHdtnOneProcess, argsHdtnOneProcess, 3, std::ref(runningHdtnOneProcess), &bundleCountStorage,
                            &bundleCountEgress, &bundleCountIngress);
 
     Delay(10);
 
     //Bpgen
-<<<<<<< HEAD
-    static const std::string bpgenConfigArg = 
-	"--outducts-config-file=" + (Environment::GetPathHdtnSourceRoot() / "config_files" / "outducts" / "bpgen_one_udp_port4556_0.05Mbps.json").string();
-=======
     static const std::string bpgenConfigArg =
         "--outducts-config-file=" + (Environment::GetPathHdtnSourceRoot() / "config_files" / "outducts" / "bpgen_one_ltp_port4556_thisengineid200.json").string();
->>>>>>> f7534c87
     static const char * argsBpgen[] = { "bpgen", "--bundle-rate=100", "--my-uri-eid=ipn:1.1", "--dest-uri-eid=ipn:2.1","--duration=40", bpgenConfigArg.c_str(), NULL };
     std::thread threadBpgen(RunBpgenAsync,argsBpgen, 6, std::ref(runningBpgen), &bundlesSentBpgen[0], &finalStats[0]);
 
@@ -476,13 +456,8 @@
     return true;
 }
 
-<<<<<<< HEAD
-//////////////////////////
-bool TestHDTNStorageModeLTP() {
-=======
 /////////////////////////////////
 bool TestHDTNStorageModeLTPv7() {
->>>>>>> f7534c87
 
     Delay(DELAY_TEST);
 
@@ -522,13 +497,8 @@
     //Bpgen
     static const std::string bpgenConfigArg =
         "--outducts-config-file=" + (Environment::GetPathHdtnSourceRoot() / "config_files" / "outducts" / "bpgen_one_ltp_port4556_thisengineid200.json").string();
-<<<<<<< HEAD
-    static const char * argsBpgen[] = { "bpgen", "--bundle-rate=100", "--my-uri-eid=ipn:1.1", "--dest-uri-eid=ipn:2.1","--duration=40", bpgenConfigArg.c_str(), NULL };
-    std::thread threadBpgen(RunBpgenAsync,argsBpgen, 6, std::ref(runningBpgen), &bundlesSentBpgen[0], &finalStats[0]);
-=======
     static const char * argsBpgen[] = { "bpgen", "--bundle-rate=100", "--my-uri-eid=ipn:1.1", "--dest-uri-eid=ipn:2.1","--duration=40","--use-bp-version-7", bpgenConfigArg.c_str(), NULL};
     std::thread threadBpgen(RunBpgenAsync,argsBpgen, 7, std::ref(runningBpgen), &bundlesSentBpgen[0], &finalStats[0]);
->>>>>>> f7534c87
 
     // Allow time for data to flow
     boost::this_thread::sleep(boost::posix_time::seconds(8));
@@ -585,33 +555,6 @@
     return true;
 }
 
-<<<<<<< HEAD
-/////////////////////////////////
-bool TestHDTNStorageModeLTPv7() {
-
-    Delay(DELAY_TEST);
-
-    bool runningBpgen = true;
-    bool runningBpsink = true;
-    bool runningHdtnOneProcess = true;
-
-    uint64_t bundlesSentBpgen[1] = {0};
-    OutductFinalStats finalStats[1];
-    FinalStatsBpSink finalStatsBpSink[1];
-    uint64_t bundlesReceivedBpsink[1]= {0};
-    uint64_t bundleCountStorage = 0;
-    uint64_t bundleCountEgress = 0;
-    uint64_t bundleCountIngress = 0;
-
-    // Start threads
-    Delay(DELAY_THREAD);
-
-    //bpsink
-    static const std::string bpsinkConfigArg = "--inducts-config-file=" + (Environment::GetPathHdtnSourceRoot() / "config_files" / "inducts" / "bpsink_one_ltp_port4558.json").string();
-    static const char * argsBpsink[] = { "bpsink",  "--my-uri-eid=ipn:2.1", bpsinkConfigArg.c_str(), NULL };
-    std::thread threadBpsink(RunBpsinkAsync, argsBpsink, 3, std::ref(runningBpsink), &bundlesReceivedBpsink[0],
-        &finalStatsBpSink[0]);
-=======
 ////////////////////////////
 bool TestHDTNFileTransferLTP() {
 
@@ -897,27 +840,11 @@
     static const std::string bpsinkConfigArg = "--inducts-config-file=" + (Environment::GetPathHdtnSourceRoot() / "config_files" / "inducts" / "bpsink_one_tcpclv4_port4558.json").string();
     static const char * argsBpReceiveFile[] = { "bpreceivefile",  "--save-directory=received", "--my-uri-eid=ipn:2.1", bpsinkConfigArg.c_str(), NULL };
     std::thread threadBpReceiveFile(RunBpReceiveFile, argsBpReceiveFile, 4, std::ref(runningBpreceive), &bundlesReceivedBpreceive[0] );
->>>>>>> f7534c87
 
     Delay(DELAY_THREAD);
 
     //HDTN One Process
     static const std::string hdtnConfigArg = "--hdtn-config-file=" + (Environment::GetPathHdtnSourceRoot() / "config_files" / "hdtn" / "hdtn_ingress1ltp_port4556_egress1ltp_port4558flowid2.json").string();
-<<<<<<< HEAD
-    const boost::filesystem::path contactsFile = "contactPlanStorageMode.json";
-    const std::string eventFileArg = "--contact-plan-file=" + contactsFile.string();
-    const char * argsHdtnOneProcess[] = { "HdtnOneProcess", eventFileArg.c_str(), hdtnConfigArg.c_str(), NULL };
-    std::thread threadHdtn(RunHdtnOneProcess, argsHdtnOneProcess, 3, std::ref(runningHdtnOneProcess), &bundleCountStorage,
-                           &bundleCountEgress, &bundleCountIngress);
-
-    Delay(10);
-
-    //Bpgen
-    static const std::string bpgenConfigArg =
-        "--outducts-config-file=" + (Environment::GetPathHdtnSourceRoot() / "config_files" / "outducts" / "bpgen_one_ltp_port4556_thisengineid200.json").string();
-    static const char * argsBpgen[] = { "bpgen", "--bundle-rate=100", "--my-uri-eid=ipn:1.1", "--dest-uri-eid=ipn:2.1","--duration=40","--use-bp-version-7", bpgenConfigArg.c_str(), NULL};
-    std::thread threadBpgen(RunBpgenAsync,argsBpgen, 7, std::ref(runningBpgen), &bundlesSentBpgen[0], &finalStats[0]);
-=======
     const boost::filesystem::path contactsFile = "contactPlanCutThroughMode.json";
     const std::string eventFileArg = "--contact-plan-file=" + contactsFile.string();
     const char * argsHdtnOneProcess[] = { "HdtnOneProcess", eventFileArg.c_str(), hdtnConfigArg.c_str(), NULL };
@@ -934,72 +861,17 @@
    
     static const char * argsBpSendFile[] = { "bpsendfile",  "--my-uri-eid=ipn:1.1", "--dest-uri-eid=ipn:2.1", "--max-bundle-size-bytes=4000000", testFile.c_str(), bpgenConfigArg.c_str(), NULL };
     std::thread threadBpSendFile(RunBpSendFile,argsBpSendFile, 6, std::ref(runningBpsend), &bundlesSentBpsend[0] );
->>>>>>> f7534c87
 
     // Allow time for data to flow
     boost::this_thread::sleep(boost::posix_time::seconds(8));
 
-<<<<<<< HEAD
-    // Stop threads
-    runningBpgen = false;
-    threadBpgen.join();
-=======
    // Stop threads
     runningBpsend = false;
     threadBpSendFile.join();
->>>>>>> f7534c87
 
     runningHdtnOneProcess = false;
     threadHdtn.join();
 
-<<<<<<< HEAD
-    runningBpsink = false;
-    threadBpsink.join();
-
-    // Verify results
-    uint64_t totalBundlesBpgen = 0;
-    for (int i=0; i<1; i++) {
-        totalBundlesBpgen += bundlesSentBpgen[i];
-    }
-
-    uint64_t totalBundlesBpsink = 0;
-    for(int i=0; i<1; i++) {
-        totalBundlesBpsink += bundlesReceivedBpsink[i];
-    }
-
-
-    uint64_t totalBundlesCount = bundleCountEgress + bundleCountStorage;
-
-    if (bundleCountIngress != (totalBundlesCount)) {
-        BOOST_ERROR("Total Bundles received by Ingress (" + std::to_string(bundleCountIngress) + 
-	            ") != Total bundles received by Egress and Storage in Storage Mode ("
-                    + std::to_string(totalBundlesCount) + ").");
-        return false;
-    }
-
-    if (totalBundlesBpgen != totalBundlesBpsink) {
-        BOOST_ERROR("Bundles sent by BpGen (" + std::to_string(totalBundlesBpgen) + ") != bundles received by BpSink "
-                    + std::to_string(totalBundlesBpsink) + ").");
-        return false;
-    }
-
-    if (totalBundlesBpgen != bundleCountIngress) {
-        BOOST_ERROR("Bundles sent by BpGen (" + std::to_string(totalBundlesBpgen) + ") !=  bundles received by Ingress "
-                + std::to_string(bundleCountIngress) + ").");
-        return false;
-    }
-
-    if (totalBundlesBpgen != bundleCountEgress) {
-        BOOST_ERROR("Bundles sent by BpGen (" + std::to_string(totalBundlesBpgen) + ") != bundles received by Egress "
-                + std::to_string(bundleCountEgress) + ").");
-        return false;
-    }
-
-    return true;
-}
-
-bool TestHDTNStorageModeUDP() {
-=======
     runningBpreceive = false;
     threadBpReceiveFile.join();
 
@@ -1079,7 +951,6 @@
 
 ////////////////////////
 bool TestHDTNCutThroughModeTCPCL() {
->>>>>>> f7534c87
 
     Delay(DELAY_TEST);
 
@@ -1098,14 +969,9 @@
     // Start threads
     Delay(DELAY_THREAD);
 
-<<<<<<< HEAD
-    //bpsink
-    static const std::string bpsinkConfigArg = "--inducts-config-file=" + (Environment::GetPathHdtnSourceRoot() / "config_files" / "inducts" / "bpsink_one_udp_port4558.json").string();
-=======
 
     //bpsink
     static const std::string bpsinkConfigArg = "--inducts-config-file=" + (Environment::GetPathHdtnSourceRoot() / "config_files" / "inducts" / "bpsink_one_tcpclv4_port4558.json").string();
->>>>>>> f7534c87
     static const char * argsBpsink[] = { "bpsink",  "--my-uri-eid=ipn:2.1", bpsinkConfigArg.c_str(), NULL };
     std::thread threadBpsink(RunBpsinkAsync, argsBpsink, 3, std::ref(runningBpsink), &bundlesReceivedBpsink[0],
         &finalStatsBpSink[0]);
@@ -1113,115 +979,7 @@
     Delay(DELAY_THREAD);
 
     //HDTN One Process
-<<<<<<< HEAD
-    //HdtnOneProcessRunner hdtn;
-    static const std::string hdtnConfigArg = "--hdtn-config-file=" + (Environment::GetPathHdtnSourceRoot() / "config_files" / "hdtn" / "hdtn_ingress1udp_port4556_egress1udp_port4558flowid2_0.8Mbps.json").string();
-    const boost::filesystem::path contactsFile = "contactPlanStorageMode.json";
-    const std::string eventFileArg = "--contact-plan-file=" + contactsFile.string();
-    const char * argsHdtnOneProcess[] = { "HdtnOneProcess", eventFileArg.c_str(), hdtnConfigArg.c_str(), NULL };
-    //std::thread threadHdtn(&HdtnOneProcessRunner::Run, &hdtn, 3,  argsHdtnOneProcess, std::ref(runningHdtnOneProcess), true);
-=======
     static const std::string hdtnConfigArg = "--hdtn-config-file=" + (Environment::GetPathHdtnSourceRoot() / "config_files" / "hdtn" / "hdtn_ingress1tcpclv4_port4556_egress1tcpclv4_port4558flowid2.json").string();
-    const boost::filesystem::path contactsFile = "contactPlanCutThroughMode.json";
-    const std::string eventFileArg = "--contact-plan-file=" + contactsFile.string();
-    const char * argsHdtnOneProcess[] = { "HdtnOneProcess", eventFileArg.c_str(), hdtnConfigArg.c_str(), NULL };
->>>>>>> f7534c87
-    std::thread threadHdtn(RunHdtnOneProcess, argsHdtnOneProcess, 3, std::ref(runningHdtnOneProcess), &bundleCountStorage,
-		             &bundleCountEgress, &bundleCountIngress);
-
-    Delay(10);
-
-    //Bpgen
-    static const std::string bpgenConfigArg = 
-<<<<<<< HEAD
-	"--outducts-config-file=" + (Environment::GetPathHdtnSourceRoot() / "config_files" / "outducts" / "bpgen_one_udp_port4556_0.05Mbps.json").string();
-=======
-	"--outducts-config-file=" + (Environment::GetPathHdtnSourceRoot() / "config_files" / "outducts" / "bpgen_one_tcpclv4_port4556.json").string();
->>>>>>> f7534c87
-    static const char * argsBpgen[] = { "bpgen", "--bundle-rate=100", "--my-uri-eid=ipn:1.1", "--dest-uri-eid=ipn:2.1","--duration=40", bpgenConfigArg.c_str(), NULL };
-    std::thread threadBpgen(RunBpgenAsync,argsBpgen, 6, std::ref(runningBpgen), &bundlesSentBpgen[0], &finalStats[0]);
-
-    // Allow time for data to flow
-    boost::this_thread::sleep(boost::posix_time::seconds(8));
-
-    // Stop threads
-    runningBpgen = false;
-    threadBpgen.join();
-
-    runningHdtnOneProcess = false;
-    threadHdtn.join();
-
-    runningBpsink = false;
-    threadBpsink.join();
-
-    // Verify results
-    uint64_t totalBundlesBpgen = 0;
-    for (int i=0; i<1; i++) {
-        totalBundlesBpgen += bundlesSentBpgen[i];
-    }
- 
-    uint64_t totalBundlesBpsink = 0;
-    for(int i=0; i<1; i++) {
-        totalBundlesBpsink += bundlesReceivedBpsink[i];
-    }
-
-    if (bundleCountIngress != bundleCountEgress) {
-        BOOST_ERROR("Total Bundles received by Ingress (" + std::to_string(bundleCountIngress) + ") != Total bundles received by Egress in Cuthrough Mode "
-                    + std::to_string(bundleCountEgress) + ").");
-        return false;
-    }
-
-    if (totalBundlesBpgen != totalBundlesBpsink) {
-        BOOST_ERROR("Bundles sent by BpGen (" + std::to_string(totalBundlesBpgen) + ") != bundles received by BpSink "
-                    + std::to_string(totalBundlesBpsink) + ").");
-	return false;
-    }
-
-    if (totalBundlesBpgen != bundleCountIngress) {
-        BOOST_ERROR("Bundles sent by BpGen (" + std::to_string(totalBundlesBpgen) + ") !=  bundles received by Ingress "
-                + std::to_string(bundleCountIngress) + ").");
-        return false;
-    }
-
-    if (totalBundlesBpgen != bundleCountEgress) {
-        BOOST_ERROR("Bundles sent by BpGen (" + std::to_string(totalBundlesBpgen) + ") != bundles received by Egress "
-                + std::to_string(bundleCountEgress) + ").");
-        return false;
-    }
-    
-    return true;
-}
-
-<<<<<<< HEAD
-////////////////////////////
-bool TestHDTNFileTransferLTP() {
-
-    Delay(DELAY_TEST);
-
-    bool runningBpsend = true;
-    bool runningBpreceive = true;
-    bool runningHdtnOneProcess = true; 
-
-    uint64_t bundlesSentBpsend[1] = {0};
-    //OutductFinalStats finalStats[1];
-    //FinalStatsBpSink finalStatsBpSink[1];
-    uint64_t bundlesReceivedBpreceive[1]= {0};
-    uint64_t bundleCountStorage = 0;
-    uint64_t bundleCountEgress = 0;
-    uint64_t bundleCountIngress = 0;
-  
-    // Start threads
-    Delay(DELAY_THREAD);
-
-    //bpreceive
-    static const std::string bpsinkConfigArg = "--inducts-config-file=" + (Environment::GetPathHdtnSourceRoot() / "config_files" / "inducts" / "bpsink_one_ltp_port4558.json").string();
-    static const char * argsBpReceiveFile[] = { "bpreceivefile",  "--save-directory=received", "--my-uri-eid=ipn:2.1", bpsinkConfigArg.c_str(), NULL };
-    std::thread threadBpReceiveFile(RunBpReceiveFile, argsBpReceiveFile, 4, std::ref(runningBpreceive), &bundlesReceivedBpreceive[0] );
-
-    Delay(DELAY_THREAD);
-
-    //HDTN One Process
-    static const std::string hdtnConfigArg = "--hdtn-config-file=" + (Environment::GetPathHdtnSourceRoot() / "config_files" / "hdtn" / "hdtn_ingress1ltp_port4556_egress1ltp_port4558flowid2.json").string();
     const boost::filesystem::path contactsFile = "contactPlanCutThroughMode.json";
     const std::string eventFileArg = "--contact-plan-file=" + contactsFile.string();
     const char * argsHdtnOneProcess[] = { "HdtnOneProcess", eventFileArg.c_str(), hdtnConfigArg.c_str(), NULL };
@@ -1230,409 +988,22 @@
 
     Delay(10);
 
-    //Bpsend
-    static const std::string bpgenConfigArg = 
-	"--outducts-config-file=" + (Environment::GetPathHdtnSourceRoot() / "config_files" / "outducts" / "bpgen_one_ltp_port4556_thisengineid200.json").string();
-    static const std::string testFile = 
-	"--file-or-folder-path=" + (Environment::GetPathHdtnSourceRoot() / "tests" / "integrated_tests" / "src" / "test.txt" ).string();
-   
-    static const char * argsBpSendFile[] = { "bpsendfile",  "--my-uri-eid=ipn:1.1", "--dest-uri-eid=ipn:2.1", "--max-bundle-size-bytes=4000000", testFile.c_str(), bpgenConfigArg.c_str(), NULL };
-    std::thread threadBpSendFile(RunBpSendFile,argsBpSendFile, 6, std::ref(runningBpsend), &bundlesSentBpsend[0] );
-
-    // Allow time for data to flow
-    boost::this_thread::sleep(boost::posix_time::seconds(8));
-
-    // Stop threads
-    runningBpsend = false;
-    threadBpSendFile.join();
-
-    runningHdtnOneProcess = false;
-    threadHdtn.join();
-
-    runningBpreceive = false;
-    threadBpReceiveFile.join();
-
-    // Verify results
-    
-    //Files sent vs. files received
-    static const std::string receivedFile = (Environment::GetPathHdtnSourceRoot() / "build" / "tests" / "integrated_tests" / "received" ).string();
-    static const std::string testFilePath = (Environment::GetPathHdtnSourceRoot() / "tests" / "integrated_tests" / "src" / "test.txt" ).string();
-    boost::filesystem::path sendFilePath = testFilePath.c_str();
-    boost::filesystem::path ReceiveFilePath = receivedFile.c_str();
-    
-    int receivedCount = 0;
-        for(auto& entry : boost::make_iterator_range(boost::filesystem::directory_iterator(ReceiveFilePath), {}))
-            receivedCount += 1;
- 
-     if (receivedCount != 1) {
-        BOOST_ERROR("receivedCount ("+ std::to_string(receivedCount) +") != sendCount");
-        return false;
-    }
- 
-   //Sha1_1 vs Sha1_2
-   std::vector<uint8_t> fileContentsInMemory;
-   boost::filesystem::ifstream ifs(sendFilePath, std::ifstream::in | std::ifstream::binary);
-   std::string sha1Str;
-   
-   if (ifs.good()) {
-                // get length of file:
-       ifs.seekg(0, ifs.end);
-       std::size_t length = ifs.tellg();
-       ifs.seekg(0, ifs.beg);
-
-                // allocate memory:
-       fileContentsInMemory.resize(length);
-
-                // read data as a block:
-       ifs.read((char*)fileContentsInMemory.data(), length);
-
-       ifs.close();
-
-       GetSha1(fileContentsInMemory.data(), fileContentsInMemory.size(), sha1Str);
-       
-   }
-   else {
-                return false;
-   }
-   
-   std::vector<uint8_t> receivedFileContentsInMemory;
-   static const std::string receivedFile2 = (Environment::GetPathHdtnSourceRoot() / "build" / "tests" / "integrated_tests" / "received" / "test.txt" ).string();
-   boost::filesystem::path ReceiveFilePath2 = receivedFile2; 
-   boost::filesystem::ifstream ifs2(ReceiveFilePath2, std::ifstream::in | std::ifstream::binary);
-   std::string sha1Str_2;
-   
-   if (ifs2.good()) {
-                // get length of file:
-       ifs2.seekg(0, ifs2.end);
-       std::size_t length2 = ifs2.tellg();
-       ifs2.seekg(0, ifs2.beg);
-
-                // allocate memory:
-       receivedFileContentsInMemory.resize(length2);
-
-                // read data as a block:
-       ifs2.read((char*)receivedFileContentsInMemory.data(), length2);
-
-       ifs2.close();
-
-       GetSha1(receivedFileContentsInMemory.data(), receivedFileContentsInMemory.size(), sha1Str_2);
-       
-   }
-   else {
-                return false;
-   }
-   
-    return true;
-}
-
-bool TestHDTNFileTransferLTPv7() {
-
-    Delay(DELAY_TEST);
-
-    bool runningBpsend = true;
-    bool runningBpreceive = true;
-    bool runningHdtnOneProcess = true; 
-
-    uint64_t bundlesSentBpsend[1] = {0};
-    //OutductFinalStats finalStats[1];
-    //FinalStatsBpSink finalStatsBpSink[1];
-    uint64_t bundlesReceivedBpreceive[1]= {0};
-=======
-/////////////////////////////////
-bool TestHDTNCutThroughModeTCPCLv7() {
-
-    Delay(DELAY_TEST);
-
-    bool runningBpgen = true;
-    bool runningBpsink = true;
-    bool runningHdtnOneProcess = true; 
-
-    uint64_t bundlesSentBpgen[1] = {0};
-    OutductFinalStats finalStats[1];
-    FinalStatsBpSink finalStatsBpSink[1];
-    uint64_t bundlesReceivedBpsink[1]= {0};
->>>>>>> f7534c87
-    uint64_t bundleCountStorage = 0;
-    uint64_t bundleCountEgress = 0;
-    uint64_t bundleCountIngress = 0;
-
-    // Start threads
-    Delay(DELAY_THREAD);
-
-<<<<<<< HEAD
-    //bpreceive
-    static const std::string bpsinkConfigArg = "--inducts-config-file=" + (Environment::GetPathHdtnSourceRoot() / "config_files" / "inducts" / "bpsink_one_ltp_port4558.json").string();
-    static const char * argsBpReceiveFile[] = { "bpreceivefile",  "--save-directory=received", "--my-uri-eid=ipn:2.1", bpsinkConfigArg.c_str(), NULL };
-    std::thread threadBpReceiveFile(RunBpReceiveFile, argsBpReceiveFile, 4, std::ref(runningBpreceive), &bundlesReceivedBpreceive[0] );
-
-=======
-
-    //bpsink
-    static const std::string bpsinkConfigArg = "--inducts-config-file=" + (Environment::GetPathHdtnSourceRoot() / "config_files" / "inducts" / "bpsink_one_tcpclv4_port4558.json").string();
-    static const char * argsBpsink[] = { "bpsink",  "--my-uri-eid=ipn:2.1", bpsinkConfigArg.c_str(), NULL };
-    std::thread threadBpsink(RunBpsinkAsync, argsBpsink, 3, std::ref(runningBpsink), &bundlesReceivedBpsink[0],
-        &finalStatsBpSink[0]);
->>>>>>> f7534c87
-
-    Delay(DELAY_THREAD);
-
-    //HDTN One Process
-<<<<<<< HEAD
-    static const std::string hdtnConfigArg = "--hdtn-config-file=" + (Environment::GetPathHdtnSourceRoot() / "config_files" / "hdtn" / "hdtn_ingress1ltp_port4556_egress1ltp_port4558flowid2.json").string();
-=======
-    static const std::string hdtnConfigArg = "--hdtn-config-file=" + (Environment::GetPathHdtnSourceRoot() / "config_files" /
- "hdtn" / "hdtn_ingress1tcpclv4_port4556_egress1tcpclv4_port4558flowid2.json").string();
->>>>>>> f7534c87
-    const boost::filesystem::path contactsFile = "contactPlanCutThroughMode.json";
-    const std::string eventFileArg = "--contact-plan-file=" + contactsFile.string();
-    const char * argsHdtnOneProcess[] = { "HdtnOneProcess", eventFileArg.c_str(), hdtnConfigArg.c_str(), NULL };
-    std::thread threadHdtn(RunHdtnOneProcess, argsHdtnOneProcess, 3, std::ref(runningHdtnOneProcess), &bundleCountStorage,
-		             &bundleCountEgress, &bundleCountIngress);
-
-    Delay(10);
-
-<<<<<<< HEAD
-    //Bpsend
-    static const std::string bpgenConfigArg = 
-	"--outducts-config-file=" + (Environment::GetPathHdtnSourceRoot() / "config_files" / "outducts" / "bpgen_one_ltp_port4556_thisengineid200.json").string();
-    static const std::string testFile = 
-	"--file-or-folder-path=" + (Environment::GetPathHdtnSourceRoot() / "tests" / "integrated_tests" / "src" / "test.txt" ).string();
-   
-    static const char * argsBpSendFile[] = { "bpsendfile",  "--my-uri-eid=ipn:1.1", "--dest-uri-eid=ipn:2.1", "--max-bundle-size-bytes=4000000", testFile.c_str(),  "--use-bp-version-7", bpgenConfigArg.c_str(), NULL };
-    std::thread threadBpSendFile(RunBpSendFile,argsBpSendFile, 7, std::ref(runningBpsend), &bundlesSentBpsend[0] );
-=======
     //Bpgen
     static const std::string bpgenConfigArg = 
 	"--outducts-config-file=" + (Environment::GetPathHdtnSourceRoot() / "config_files" / "outducts" / "bpgen_one_tcpclv4_port4556.json").string();
-    static const char * argsBpgen[] = { "bpgen", "--bundle-rate=100", "--my-uri-eid=ipn:1.1", "--dest-uri-eid=ipn:2.1","--duration=40", "--use-bp-version-7", bpgenConfigArg.c_str(), NULL };
-    std::thread threadBpgen(RunBpgenAsync,argsBpgen, 7, std::ref(runningBpgen), &bundlesSentBpgen[0], &finalStats[0]);
->>>>>>> f7534c87
+    static const char * argsBpgen[] = { "bpgen", "--bundle-rate=100", "--my-uri-eid=ipn:1.1", "--dest-uri-eid=ipn:2.1","--duration=40", bpgenConfigArg.c_str(), NULL };
+    std::thread threadBpgen(RunBpgenAsync,argsBpgen, 6, std::ref(runningBpgen), &bundlesSentBpgen[0], &finalStats[0]);
 
     // Allow time for data to flow
     boost::this_thread::sleep(boost::posix_time::seconds(8));
 
     // Stop threads
-<<<<<<< HEAD
-    runningBpsend = false;
-    threadBpSendFile.join();
-=======
     runningBpgen = false;
     threadBpgen.join();
->>>>>>> f7534c87
 
     runningHdtnOneProcess = false;
     threadHdtn.join();
 
-<<<<<<< HEAD
-    runningBpreceive = false;
-    threadBpReceiveFile.join();
-
-    // Verify results
-    
-    //Files sent vs. files received
-    static const std::string receivedFile = (Environment::GetPathHdtnSourceRoot() / "build" / "tests" / "integrated_tests" / "received" ).string();
-    static const std::string testFilePath = (Environment::GetPathHdtnSourceRoot() / "tests" / "integrated_tests" / "src" / "test.txt" ).string();
-    boost::filesystem::path sendFilePath = testFilePath.c_str();
-    boost::filesystem::path ReceiveFilePath = receivedFile.c_str();
-    
-    int receivedCount = 0;
-        for(auto& entry : boost::make_iterator_range(boost::filesystem::directory_iterator(ReceiveFilePath), {}))
-            receivedCount += 1;
- 
-     if (receivedCount != 1) {
-        BOOST_ERROR("receivedCount ("+ std::to_string(receivedCount) +") != sendCount");
-        return false;
-    }
- 
-   //Sha1_1 vs Sha1_2
-   std::vector<uint8_t> fileContentsInMemory;
-   boost::filesystem::ifstream ifs(sendFilePath, std::ifstream::in | std::ifstream::binary);
-   std::string sha1Str;
-   
-   if (ifs.good()) {
-                // get length of file:
-       ifs.seekg(0, ifs.end);
-       std::size_t length = ifs.tellg();
-       ifs.seekg(0, ifs.beg);
-
-                // allocate memory:
-       fileContentsInMemory.resize(length);
-
-                // read data as a block:
-       ifs.read((char*)fileContentsInMemory.data(), length);
-
-       ifs.close();
-
-       GetSha1(fileContentsInMemory.data(), fileContentsInMemory.size(), sha1Str);
-       
-   }
-   else {
-                return false;
-   }
-   
-   std::vector<uint8_t> receivedFileContentsInMemory;
-   static const std::string receivedFile2 = (Environment::GetPathHdtnSourceRoot() / "build" / "tests" / "integrated_tests" / "received" / "test.txt" ).string();
-   boost::filesystem::path ReceiveFilePath2 = receivedFile2; 
-   boost::filesystem::ifstream ifs2(ReceiveFilePath2, std::ifstream::in | std::ifstream::binary);
-   std::string sha1Str_2;
-   
-   if (ifs2.good()) {
-                // get length of file:
-       ifs2.seekg(0, ifs2.end);
-       std::size_t length2 = ifs2.tellg();
-       ifs2.seekg(0, ifs2.beg);
-
-                // allocate memory:
-       receivedFileContentsInMemory.resize(length2);
-
-                // read data as a block:
-       ifs2.read((char*)receivedFileContentsInMemory.data(), length2);
-
-       ifs2.close();
-
-       GetSha1(receivedFileContentsInMemory.data(), receivedFileContentsInMemory.size(), sha1Str_2);
-       
-   }
-   else {
-                return false;
-   }
-    return true;
-}
-
-bool TestHDTNFileTransferTCPCL() {
-
-    Delay(DELAY_TEST);
-
-    bool runningBpsend = true;
-    bool runningBpreceive = true;
-    bool runningHdtnOneProcess = true; 
-
-    uint64_t bundlesSentBpsend[1] = {0};
-    uint64_t bundlesReceivedBpreceive[1]= {0};
-    uint64_t bundleCountStorage = 0;
-    uint64_t bundleCountEgress = 0;
-    uint64_t bundleCountIngress = 0;
-  
-
-    // Start threads
-    Delay(DELAY_THREAD);
-	
-    //bpreceive
-    static const std::string bpsinkConfigArg = "--inducts-config-file=" + (Environment::GetPathHdtnSourceRoot() / "config_files" / "inducts" / "bpsink_one_tcpclv4_port4558.json").string();
-    static const char * argsBpReceiveFile[] = { "bpreceivefile",  "--save-directory=received", "--my-uri-eid=ipn:2.1", bpsinkConfigArg.c_str(), NULL };
-    std::thread threadBpReceiveFile(RunBpReceiveFile, argsBpReceiveFile, 4, std::ref(runningBpreceive), &bundlesReceivedBpreceive[0] );
-
-    Delay(DELAY_THREAD);
-
-    //HDTN One Process
-    static const std::string hdtnConfigArg = "--hdtn-config-file=" + (Environment::GetPathHdtnSourceRoot() / "config_files" / "hdtn" / "hdtn_ingress1ltp_port4556_egress1ltp_port4558flowid2.json").string();
-    const boost::filesystem::path contactsFile = "contactPlanCutThroughMode.json";
-    const std::string eventFileArg = "--contact-plan-file=" + contactsFile.string();
-    const char * argsHdtnOneProcess[] = { "HdtnOneProcess", eventFileArg.c_str(), hdtnConfigArg.c_str(), NULL };
-    std::thread threadHdtn(RunHdtnOneProcess, argsHdtnOneProcess, 3, std::ref(runningHdtnOneProcess), &bundleCountStorage,
-		             &bundleCountEgress, &bundleCountIngress);
-
-    Delay(10);
-
-    //Bpsend
-    static const std::string bpgenConfigArg = 
-	"--outducts-config-file=" + (Environment::GetPathHdtnSourceRoot() / "config_files" / "outducts" / "bpgen_one_tcpclv4_port4556_thisengineid200.json").string();
-    static const std::string testFile = 
-	"--file-or-folder-path=" + (Environment::GetPathHdtnSourceRoot() / "tests" / "integrated_tests" / "src" / "test.txt" ).string();
-   
-    static const char * argsBpSendFile[] = { "bpsendfile",  "--my-uri-eid=ipn:1.1", "--dest-uri-eid=ipn:2.1", "--max-bundle-size-bytes=4000000", testFile.c_str(), bpgenConfigArg.c_str(), NULL };
-    std::thread threadBpSendFile(RunBpSendFile,argsBpSendFile, 6, std::ref(runningBpsend), &bundlesSentBpsend[0] );
-
-    // Allow time for data to flow
-    boost::this_thread::sleep(boost::posix_time::seconds(8));
-
-   // Stop threads
-    runningBpsend = false;
-    threadBpSendFile.join();
-
-    runningHdtnOneProcess = false;
-    threadHdtn.join();
-
-    runningBpreceive = false;
-    threadBpReceiveFile.join();
-
-    // Verify results
-    
-    //Files sent vs. files received
-    static const std::string receivedFile = (Environment::GetPathHdtnSourceRoot() / "build" / "tests" / "integrated_tests" / "received" ).string();
-    static const std::string testFilePath = (Environment::GetPathHdtnSourceRoot() / "tests" / "integrated_tests" / "src" / "test.txt" ).string();
-    boost::filesystem::path sendFilePath = testFilePath.c_str();
-    boost::filesystem::path ReceiveFilePath = receivedFile.c_str();
-    
-    int receivedCount = 0;
-        for(auto& entry : boost::make_iterator_range(boost::filesystem::directory_iterator(ReceiveFilePath), {}))
-            receivedCount += 1;
- 
-     if (receivedCount != 1) {
-        BOOST_ERROR("receivedCount ("+ std::to_string(receivedCount) +") != sendCount");
-        return false;
-    }
- 
-   //Sha1_1 vs Sha1_2
-   std::vector<uint8_t> fileContentsInMemory;
-   boost::filesystem::ifstream ifs(sendFilePath, std::ifstream::in | std::ifstream::binary);
-   std::string sha1Str;
-   
-   if (ifs.good()) {
-                // get length of file:
-       ifs.seekg(0, ifs.end);
-       std::size_t length = ifs.tellg();
-       ifs.seekg(0, ifs.beg);
-
-                // allocate memory:
-       fileContentsInMemory.resize(length);
-
-                // read data as a block:
-       ifs.read((char*)fileContentsInMemory.data(), length);
-
-       ifs.close();
-
-       GetSha1(fileContentsInMemory.data(), fileContentsInMemory.size(), sha1Str);
-       
-   }
-   else {
-                return false;
-   }
-   
-   std::vector<uint8_t> receivedFileContentsInMemory;
-   static const std::string receivedFile2 = (Environment::GetPathHdtnSourceRoot() / "build" / "tests" / "integrated_tests" / "received" / "test.txt" ).string();
-   boost::filesystem::path ReceiveFilePath2 = receivedFile2; 
-   boost::filesystem::ifstream ifs2(ReceiveFilePath2, std::ifstream::in | std::ifstream::binary);
-   std::string sha1Str_2;
-   
-   if (ifs2.good()) {
-                // get length of file:
-       ifs2.seekg(0, ifs2.end);
-       std::size_t length2 = ifs2.tellg();
-       ifs2.seekg(0, ifs2.beg);
-
-                // allocate memory:
-       receivedFileContentsInMemory.resize(length2);
-
-                // read data as a block:
-       ifs2.read((char*)receivedFileContentsInMemory.data(), length2);
-
-       ifs2.close();
-
-       GetSha1(receivedFileContentsInMemory.data(), receivedFileContentsInMemory.size(), sha1Str_2);
-       
-   }
-   else {
-                return false;
-   }
-   
-    return true;
-}
-
-
-////////////////////////
-bool TestHDTNCutThroughModeTCPCL() {
-=======
     runningBpsink = false;
     threadBpsink.join();
 
@@ -1674,20 +1045,14 @@
     return true;
 }
 
-//////////////////////////////
-
-bool TestHDTNStorageModeTCPCL() {
->>>>>>> f7534c87
+/////////////////////////////////
+bool TestHDTNCutThroughModeTCPCLv7() {
 
     Delay(DELAY_TEST);
 
     bool runningBpgen = true;
     bool runningBpsink = true;
-<<<<<<< HEAD
     bool runningHdtnOneProcess = true; 
-=======
-    bool runningHdtnOneProcess = true;
->>>>>>> f7534c87
 
     uint64_t bundlesSentBpgen[1] = {0};
     OutductFinalStats finalStats[1];
@@ -1700,10 +1065,7 @@
     // Start threads
     Delay(DELAY_THREAD);
 
-<<<<<<< HEAD
-
-=======
->>>>>>> f7534c87
+
     //bpsink
     static const std::string bpsinkConfigArg = "--inducts-config-file=" + (Environment::GetPathHdtnSourceRoot() / "config_files" / "inducts" / "bpsink_one_tcpclv4_port4558.json").string();
     static const char * argsBpsink[] = { "bpsink",  "--my-uri-eid=ipn:2.1", bpsinkConfigArg.c_str(), NULL };
@@ -1713,35 +1075,21 @@
     Delay(DELAY_THREAD);
 
     //HDTN One Process
-<<<<<<< HEAD
-    static const std::string hdtnConfigArg = "--hdtn-config-file=" + (Environment::GetPathHdtnSourceRoot() / "config_files" / "hdtn" / "hdtn_ingress1tcpclv4_port4556_egress1tcpclv4_port4558flowid2.json").string();
+    static const std::string hdtnConfigArg = "--hdtn-config-file=" + (Environment::GetPathHdtnSourceRoot() / "config_files" /
+ "hdtn" / "hdtn_ingress1tcpclv4_port4556_egress1tcpclv4_port4558flowid2.json").string();
     const boost::filesystem::path contactsFile = "contactPlanCutThroughMode.json";
     const std::string eventFileArg = "--contact-plan-file=" + contactsFile.string();
     const char * argsHdtnOneProcess[] = { "HdtnOneProcess", eventFileArg.c_str(), hdtnConfigArg.c_str(), NULL };
     std::thread threadHdtn(RunHdtnOneProcess, argsHdtnOneProcess, 3, std::ref(runningHdtnOneProcess), &bundleCountStorage,
 		             &bundleCountEgress, &bundleCountIngress);
-=======
-    static const std::string hdtnConfigArg = "--hdtn-config-file=" + (Environment::GetPathHdtnSourceRoot() / "config_files" /
- "hdtn" / "hdtn_ingress1tcpclv4_port4556_egress1tcpclv4_port4558flowid2.json").string();
-    const boost::filesystem::path contactsFile = "contactPlanStorageMode.json";
-    const std::string eventFileArg = "--contact-plan-file=" + contactsFile.string();
-    const char * argsHdtnOneProcess[] = { "HdtnOneProcess", eventFileArg.c_str(), hdtnConfigArg.c_str(), NULL };
-    std::thread threadHdtn(RunHdtnOneProcess, argsHdtnOneProcess, 3, std::ref(runningHdtnOneProcess), &bundleCountStorage,
-                           &bundleCountEgress, &bundleCountIngress);
->>>>>>> f7534c87
 
     Delay(10);
 
     //Bpgen
-<<<<<<< HEAD
     static const std::string bpgenConfigArg = 
 	"--outducts-config-file=" + (Environment::GetPathHdtnSourceRoot() / "config_files" / "outducts" / "bpgen_one_tcpclv4_port4556.json").string();
-=======
-    static const std::string bpgenConfigArg =
-        "--outducts-config-file=" + (Environment::GetPathHdtnSourceRoot() / "config_files" / "outducts" / "bpgen_one_tcpclv4_port4556.json").string();
->>>>>>> f7534c87
-    static const char * argsBpgen[] = { "bpgen", "--bundle-rate=100", "--my-uri-eid=ipn:1.1", "--dest-uri-eid=ipn:2.1","--duration=40", bpgenConfigArg.c_str(), NULL };
-    std::thread threadBpgen(RunBpgenAsync,argsBpgen, 6, std::ref(runningBpgen), &bundlesSentBpgen[0], &finalStats[0]);
+    static const char * argsBpgen[] = { "bpgen", "--bundle-rate=100", "--my-uri-eid=ipn:1.1", "--dest-uri-eid=ipn:2.1","--duration=40", "--use-bp-version-7", bpgenConfigArg.c_str(), NULL };
+    std::thread threadBpgen(RunBpgenAsync,argsBpgen, 7, std::ref(runningBpgen), &bundlesSentBpgen[0], &finalStats[0]);
 
     // Allow time for data to flow
     boost::this_thread::sleep(boost::posix_time::seconds(8));
@@ -1761,39 +1109,22 @@
     for (int i=0; i<1; i++) {
         totalBundlesBpgen += bundlesSentBpgen[i];
     }
-<<<<<<< HEAD
  
-=======
-
->>>>>>> f7534c87
     uint64_t totalBundlesBpsink = 0;
     for(int i=0; i<1; i++) {
         totalBundlesBpsink += bundlesReceivedBpsink[i];
     }
 
-<<<<<<< HEAD
     if (bundleCountIngress != bundleCountEgress) {
         BOOST_ERROR("Total Bundles received by Ingress (" + std::to_string(bundleCountIngress) + ") != Total bundles received by Egress in Cuthrough Mode "
                     + std::to_string(bundleCountEgress) + ").");
-=======
-    uint64_t totalBundlesCount = bundleCountEgress + bundleCountStorage;
-
-    if (bundleCountIngress != (totalBundlesCount)) {
-        BOOST_ERROR("Total Bundles received by Ingress (" + std::to_string(bundleCountIngress) + 
-	            ") != Total bundles received by Egress and Storage in Storage Mode ("
-                    + std::to_string(totalBundlesCount) + ").");
->>>>>>> f7534c87
         return false;
     }
 
     if (totalBundlesBpgen != totalBundlesBpsink) {
         BOOST_ERROR("Bundles sent by BpGen (" + std::to_string(totalBundlesBpgen) + ") != bundles received by BpSink "
                     + std::to_string(totalBundlesBpsink) + ").");
-<<<<<<< HEAD
 	return false;
-=======
-        return false;
->>>>>>> f7534c87
     }
 
     if (totalBundlesBpgen != bundleCountIngress) {
@@ -1807,23 +1138,13 @@
                 + std::to_string(bundleCountEgress) + ").");
         return false;
     }
-<<<<<<< HEAD
     
     return true;
 }
 
-
 //////////////////////////////
 
 bool TestHDTNStorageModeTCPCL() {
-=======
-
-    return true;
-}
-
-/////////////////////////
-bool TestHDTNStorageModeTCPCLv7() {
->>>>>>> f7534c87
 
     Delay(DELAY_TEST);
 
@@ -1864,13 +1185,8 @@
     //Bpgen
     static const std::string bpgenConfigArg =
         "--outducts-config-file=" + (Environment::GetPathHdtnSourceRoot() / "config_files" / "outducts" / "bpgen_one_tcpclv4_port4556.json").string();
-<<<<<<< HEAD
     static const char * argsBpgen[] = { "bpgen", "--bundle-rate=100", "--my-uri-eid=ipn:1.1", "--dest-uri-eid=ipn:2.1","--duration=40", bpgenConfigArg.c_str(), NULL };
     std::thread threadBpgen(RunBpgenAsync,argsBpgen, 6, std::ref(runningBpgen), &bundlesSentBpgen[0], &finalStats[0]);
-=======
-    static const char * argsBpgen[] = { "bpgen", "--bundle-rate=100", "--my-uri-eid=ipn:1.1", "--dest-uri-eid=ipn:2.1","--duration=40", "--use-bp-version-7", bpgenConfigArg.c_str(), NULL };
-    std::thread threadBpgen(RunBpgenAsync,argsBpgen, 7, std::ref(runningBpgen), &bundlesSentBpgen[0], &finalStats[0]);
->>>>>>> f7534c87
 
     // Allow time for data to flow
     boost::this_thread::sleep(boost::posix_time::seconds(8));
@@ -1926,19 +1242,111 @@
     return true;
 }
 
-<<<<<<< HEAD
-
-=======
->>>>>>> f7534c87
+/////////////////////////
+bool TestHDTNStorageModeTCPCLv7() {
+
+    Delay(DELAY_TEST);
+
+    bool runningBpgen = true;
+    bool runningBpsink = true;
+    bool runningHdtnOneProcess = true;
+
+    uint64_t bundlesSentBpgen[1] = {0};
+    OutductFinalStats finalStats[1];
+    FinalStatsBpSink finalStatsBpSink[1];
+    uint64_t bundlesReceivedBpsink[1]= {0};
+    uint64_t bundleCountStorage = 0;
+    uint64_t bundleCountEgress = 0;
+    uint64_t bundleCountIngress = 0;
+
+    // Start threads
+    Delay(DELAY_THREAD);
+
+    //bpsink
+    static const std::string bpsinkConfigArg = "--inducts-config-file=" + (Environment::GetPathHdtnSourceRoot() / "config_files" / "inducts" / "bpsink_one_tcpclv4_port4558.json").string();
+    static const char * argsBpsink[] = { "bpsink",  "--my-uri-eid=ipn:2.1", bpsinkConfigArg.c_str(), NULL };
+    std::thread threadBpsink(RunBpsinkAsync, argsBpsink, 3, std::ref(runningBpsink), &bundlesReceivedBpsink[0],
+        &finalStatsBpSink[0]);
+
+    Delay(DELAY_THREAD);
+
+    //HDTN One Process
+    static const std::string hdtnConfigArg = "--hdtn-config-file=" + (Environment::GetPathHdtnSourceRoot() / "config_files" /
+ "hdtn" / "hdtn_ingress1tcpclv4_port4556_egress1tcpclv4_port4558flowid2.json").string();
+    const boost::filesystem::path contactsFile = "contactPlanStorageMode.json";
+    const std::string eventFileArg = "--contact-plan-file=" + contactsFile.string();
+    const char * argsHdtnOneProcess[] = { "HdtnOneProcess", eventFileArg.c_str(), hdtnConfigArg.c_str(), NULL };
+    std::thread threadHdtn(RunHdtnOneProcess, argsHdtnOneProcess, 3, std::ref(runningHdtnOneProcess), &bundleCountStorage,
+                           &bundleCountEgress, &bundleCountIngress);
+
+    Delay(10);
+
+    //Bpgen
+    static const std::string bpgenConfigArg =
+        "--outducts-config-file=" + (Environment::GetPathHdtnSourceRoot() / "config_files" / "outducts" / "bpgen_one_tcpclv4_port4556.json").string();
+    static const char * argsBpgen[] = { "bpgen", "--bundle-rate=100", "--my-uri-eid=ipn:1.1", "--dest-uri-eid=ipn:2.1","--duration=40", "--use-bp-version-7", bpgenConfigArg.c_str(), NULL };
+    std::thread threadBpgen(RunBpgenAsync,argsBpgen, 7, std::ref(runningBpgen), &bundlesSentBpgen[0], &finalStats[0]);
+
+    // Allow time for data to flow
+    boost::this_thread::sleep(boost::posix_time::seconds(8));
+
+    // Stop threads
+    runningBpgen = false;
+    threadBpgen.join();
+
+    runningHdtnOneProcess = false;
+    threadHdtn.join();
+
+    runningBpsink = false;
+    threadBpsink.join();
+
+    // Verify results
+    uint64_t totalBundlesBpgen = 0;
+    for (int i=0; i<1; i++) {
+        totalBundlesBpgen += bundlesSentBpgen[i];
+    }
+
+    uint64_t totalBundlesBpsink = 0;
+    for(int i=0; i<1; i++) {
+        totalBundlesBpsink += bundlesReceivedBpsink[i];
+    }
+
+    uint64_t totalBundlesCount = bundleCountEgress + bundleCountStorage;
+
+    if (bundleCountIngress != (totalBundlesCount)) {
+        BOOST_ERROR("Total Bundles received by Ingress (" + std::to_string(bundleCountIngress) + 
+	            ") != Total bundles received by Egress and Storage in Storage Mode ("
+                    + std::to_string(totalBundlesCount) + ").");
+        return false;
+    }
+
+    if (totalBundlesBpgen != totalBundlesBpsink) {
+        BOOST_ERROR("Bundles sent by BpGen (" + std::to_string(totalBundlesBpgen) + ") != bundles received by BpSink "
+                    + std::to_string(totalBundlesBpsink) + ").");
+        return false;
+    }
+
+    if (totalBundlesBpgen != bundleCountIngress) {
+        BOOST_ERROR("Bundles sent by BpGen (" + std::to_string(totalBundlesBpgen) + ") !=  bundles received by Ingress "
+                + std::to_string(bundleCountIngress) + ").");
+        return false;
+    }
+
+    if (totalBundlesBpgen != bundleCountEgress) {
+        BOOST_ERROR("Bundles sent by BpGen (" + std::to_string(totalBundlesBpgen) + ") != bundles received by Egress "
+                + std::to_string(bundleCountEgress) + ").");
+        return false;
+    }
+
+    return true;
+}
+
 //////////////////////////
 
 BOOST_GLOBAL_FIXTURE(BoostIntegratedTestsFixture);
 
 
-<<<<<<< HEAD
-=======
-
->>>>>>> f7534c87
+
 BOOST_AUTO_TEST_CASE(it_TestHDTNCutThroughModeLTP, * boost::unit_test::enabled()) {
     std::cout << std::endl << ">>>>>> Running: " << "it_TestHDTNCutThroughModeLTP" << std::endl << std::flush;
     bool result = TestHDTNCutThroughModeLTP();
@@ -1980,27 +1388,7 @@
     bool result = TestHDTNStorageModeLTPv7();
     BOOST_CHECK(result == true);
 }
-<<<<<<< HEAD
-
-
-BOOST_AUTO_TEST_CASE(it_TestHDTNCutThroughModeUDP, * boost::unit_test::enabled()) {
-    std::cout << std::endl << ">>>>>> Running: " << "it_TestHDTNCutThroughModeUDP" << std::endl << std::flush;
-    bool result = TestHDTNCutThroughModeUDP();
-    BOOST_CHECK(result == true);
-}
-
-BOOST_AUTO_TEST_CASE(it_TestStorageModeUDP, * boost::unit_test::enabled()) {
-    std::cout << std::endl << ">>>>>> Running: " << "it_TestStorageModeUDP" << std::endl << std::flush;
-    bool result = TestHDTNStorageModeUDP();
-    BOOST_CHECK(result == true);
-}
-
-
 /*
-
-=======
-/*
->>>>>>> f7534c87
 BOOST_AUTO_TEST_CASE(it_TestHDTNCutThroughModeTCPCL, * boost::unit_test::enabled()) {
     std::cout << std::endl << ">>>>>> Running: " << "it_TestHDTNCutThroughModeTCPCL" << std::endl << std::flush;
     bool result = TestHDTNCutThroughModeTCPCL();
@@ -2012,12 +1400,8 @@
     bool result = TestHDTNStorageModeTCPCL();
     BOOST_CHECK(result == true);
 }
-<<<<<<< HEAD
-
 */
 
-=======
-*/
 /*
 BOOST_AUTO_TEST_CASE(it_TestHDTNCutThroughModeTCPCLv7, * boost::unit_test::enabled()) {
     std::cout << std::endl << ">>>>>> Running: " << "it_TestHDTNCutThroughModeTCPCL for version 7" << std::endl << std::flush;
@@ -2031,5 +1415,7 @@
     BOOST_CHECK(result == true);
 }
 */
->>>>>>> f7534c87
-
+
+
+
+
