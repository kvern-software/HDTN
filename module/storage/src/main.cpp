

#include <iostream>
#include <vector>

#include "store.hpp"
#include "message.hpp"
#include "SignalHandler.h"

static volatile bool g_running = true;

static void MonitorExitKeypressThreadFunction() {
    std::cout << "Keyboard Interrupt.. exiting\n";
    g_running = false; //do this first
}

static SignalHandler g_sigHandler(boost::bind(&MonitorExitKeypressThreadFunction));

static uint64_t lastBytes;
static uint64_t lastCount;

int main(int argc, char *argv[]) {
<<<<<<< HEAD
    double last = 0.0;
    timeval tv;
    gettimeofday(&tv, NULL);
    last = (tv.tv_sec + (tv.tv_usec / 1000000.0));
    hdtn::StorageConfig config;
    config.regsvr = HDTN_REG_SERVER_PATH;
    config.local = HDTN_RELEASE_PATH;
    // should add storage path to config file and check if it exists
    config.storePath = "/home/hdtn/hdtn.store";
    hdtn::Storage store;
    std::cout << "[store] Initializing storage manager ..." << std::endl;
    if (!store.Init(config)) {
        return -1;
    }
    while (true) {
        store.Update();
        gettimeofday(&tv, NULL);
        double curr = (tv.tv_sec + (tv.tv_usec / 1000000.0));
        if (curr - last > 1) {
            last = curr;
            hdtn::StorageStats *stats = store.Stats();
            uint64_t cbytes = stats->inBytes - lastBytes;
            uint64_t ccount = stats->inMsg - lastCount;
            lastBytes = stats->inBytes;
            lastCount = stats->inMsg;

            printf("[store] Received: %d msg / %0.2f MB\n", ccount, cbytes / (1024.0 * 1024.0));
=======

    //scope to ensure clean exit before return 0
    {
        double last = 0.0;
        timeval tv;
        gettimeofday(&tv, NULL);
        last = (tv.tv_sec + (tv.tv_usec / 1000000.0));
        hdtn::storageConfig config;
        config.regsvr = HDTN_REG_SERVER_PATH;
        config.local = HDTN_RELEASE_PATH;
        config.storePath = "/home/hdtn/hdtn.store";
        hdtn::storage store;
        std::cout << "[store] Initializing storage manager ..." << std::endl;


        if (!store.init(config)) {
            return -1;
>>>>>>> 8558828d
        }

        g_sigHandler.Start(false);
        while (g_running) {
            store.update();
            gettimeofday(&tv, NULL);
            double curr = (tv.tv_sec + (tv.tv_usec / 1000000.0));
            if (curr - last > 1) {
                last = curr;
                hdtn::storage_stats *stats = store.stats();
                uint64_t cbytes = stats->in_bytes - _last_bytes;
                uint64_t ccount = stats->in_msg - _last_count;
                _last_bytes = stats->in_bytes;
                _last_count = stats->in_msg;
                std::cout<< "Bytes read:"<< stats->worker.flow.disk_rbytes << " Bytes written: "<< stats->worker.flow.disk_wbytes <<std::endl;
                std::cout<<  "Mbps released: "<< stats->worker.flow.read_rate << "in " << stats->worker.flow.read_ts << " sec" <<std::endl;
                printf("[store] Received: %lu msg / %0.2f MB\n", ccount, cbytes / (1024.0 * 1024.0));
            }
            g_sigHandler.PollOnce();
        }
        std::cout<< "Storage main.cpp: exiting cleanly..\n";
    }
    std::cout<< "Storage main.cpp: exited cleanly\n";
    return 0;
}<|MERGE_RESOLUTION|>--- conflicted
+++ resolved
@@ -16,46 +16,17 @@
 
 static SignalHandler g_sigHandler(boost::bind(&MonitorExitKeypressThreadFunction));
 
-static uint64_t lastBytes;
-static uint64_t lastCount;
+static uint64_t _last_bytes;
+static uint64_t _last_count;
 
 int main(int argc, char *argv[]) {
-<<<<<<< HEAD
-    double last = 0.0;
-    timeval tv;
-    gettimeofday(&tv, NULL);
-    last = (tv.tv_sec + (tv.tv_usec / 1000000.0));
-    hdtn::StorageConfig config;
-    config.regsvr = HDTN_REG_SERVER_PATH;
-    config.local = HDTN_RELEASE_PATH;
-    // should add storage path to config file and check if it exists
-    config.storePath = "/home/hdtn/hdtn.store";
-    hdtn::Storage store;
-    std::cout << "[store] Initializing storage manager ..." << std::endl;
-    if (!store.Init(config)) {
-        return -1;
-    }
-    while (true) {
-        store.Update();
-        gettimeofday(&tv, NULL);
-        double curr = (tv.tv_sec + (tv.tv_usec / 1000000.0));
-        if (curr - last > 1) {
-            last = curr;
-            hdtn::StorageStats *stats = store.Stats();
-            uint64_t cbytes = stats->inBytes - lastBytes;
-            uint64_t ccount = stats->inMsg - lastCount;
-            lastBytes = stats->inBytes;
-            lastCount = stats->inMsg;
-
-            printf("[store] Received: %d msg / %0.2f MB\n", ccount, cbytes / (1024.0 * 1024.0));
-=======
 
     //scope to ensure clean exit before return 0
     {
-        double last = 0.0;
-        timeval tv;
-        gettimeofday(&tv, NULL);
-        last = (tv.tv_sec + (tv.tv_usec / 1000000.0));
+        //double last = 0.0;
+        //timeval tv;
+        //gettimeofday(&tv, NULL);
+        //last = (tv.tv_sec + (tv.tv_usec / 1000000.0));
         hdtn::storageConfig config;
         config.regsvr = HDTN_REG_SERVER_PATH;
         config.local = HDTN_RELEASE_PATH;
@@ -66,25 +37,24 @@
 
         if (!store.init(config)) {
             return -1;
->>>>>>> 8558828d
         }
 
         g_sigHandler.Start(false);
         while (g_running) {
             store.update();
-            gettimeofday(&tv, NULL);
-            double curr = (tv.tv_sec + (tv.tv_usec / 1000000.0));
-            if (curr - last > 1) {
+            //gettimeofday(&tv, NULL);
+            //double curr = (tv.tv_sec + (tv.tv_usec / 1000000.0));
+            /*if (curr - last > 1) {
                 last = curr;
-                hdtn::storage_stats *stats = store.stats();
-                uint64_t cbytes = stats->in_bytes - _last_bytes;
-                uint64_t ccount = stats->in_msg - _last_count;
-                _last_bytes = stats->in_bytes;
-                _last_count = stats->in_msg;
+                hdtn::StorageStats *stats = store.stats();
+                uint64_t cbytes = stats->inBytes - _last_bytes;
+                uint64_t ccount = stats->inMsg - _last_count;
+                _last_bytes = stats->inBytes;
+                _last_count = stats->inMsg;
                 std::cout<< "Bytes read:"<< stats->worker.flow.disk_rbytes << " Bytes written: "<< stats->worker.flow.disk_wbytes <<std::endl;
                 std::cout<<  "Mbps released: "<< stats->worker.flow.read_rate << "in " << stats->worker.flow.read_ts << " sec" <<std::endl;
                 printf("[store] Received: %lu msg / %0.2f MB\n", ccount, cbytes / (1024.0 * 1024.0));
-            }
+            }*/
             g_sigHandler.PollOnce();
         }
         std::cout<< "Storage main.cpp: exiting cleanly..\n";
