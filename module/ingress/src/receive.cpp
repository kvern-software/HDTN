--- conflicted
+++ resolved
@@ -29,37 +29,9 @@
     Stop();
 }
 
-<<<<<<< HEAD
 void Ingress::Stop() {
     m_inductManager.Clear();
-=======
-void BpIngressSyscall::Stop() {
-    if (m_tcpAcceptorPtr) {
-        if (m_tcpAcceptorPtr->is_open()) {
-            try {
-                m_tcpAcceptorPtr->close();
-            }
-            catch (const boost::system::system_error & e) {
-                std::cerr << "Error closing TCP Acceptor in BpIngressSyscall::Stop():  " << e.what() << std::endl;
-                hdtn::Logger::getInstance()->logError("ingress", 
-                    "Error closing TCP Acceptor in BpIngressSyscall::Stop():  " + std::string(e.what()));
-            }
-        }        
-        m_tcpAcceptorPtr.reset(); //delete it
-    }
-    m_listTcpclBundleSinkPtrs.clear();
-    m_listStcpBundleSinkPtrs.clear();
-    m_udpBundleSinkPtr.reset();
-    if (!m_ioService.stopped()) {
-        m_ioService.stop(); //ioservice doesn't need stopped at this point but just in case
-    }
-
-    if(m_ioServiceThreadPtr) {
-        m_ioServiceThreadPtr->join();
-        m_ioServiceThreadPtr.reset(); //delete it
-    }
-
->>>>>>> d7aec614
+
 
     m_running = false; //thread stopping criteria
 
@@ -118,31 +90,6 @@
 }
 
 
-<<<<<<< HEAD
-=======
-int BpIngressSyscall::Netstart(uint16_t port, bool useTcpcl, bool useStcp, bool alwaysSendToStorage) {
-    m_useTcpcl = useTcpcl;
-    m_useStcp = useStcp;
-    m_alwaysSendToStorage = alwaysSendToStorage;
-    if(m_ioServiceThreadPtr) {
-        std::cerr << "Error in BpIngressSyscall::Netstart: already running" << std::endl;
-        hdtn::Logger::getInstance()->logError("ingress", "Error in BpIngressSyscall::Netstart: already running");
-        return 1;
-    }
-    printf("Starting ingress channel ...\n");
-    hdtn::Logger::getInstance()->logNotification("ingress", "Starting ingress channel ...");
-    //Receiver UDP
-    m_udpBundleSinkPtr = boost::make_unique<UdpBundleSink>(m_ioService, port,
-        boost::bind(&BpIngressSyscall::WholeBundleReadyCallback, this, boost::placeholders::_1),
-        200, 65536);
-    m_tcpAcceptorPtr = boost::make_unique<boost::asio::ip::tcp::acceptor>(m_ioService, boost::asio::ip::tcp::endpoint(boost::asio::ip::tcp::v4(), port)) ;
-    StartTcpAccept();
-    m_ioServiceThreadPtr = boost::make_unique<boost::thread>(boost::bind(&boost::asio::io_service::run, &m_ioService));
-
-    return 0;
-}
->>>>>>> d7aec614
-
 void Ingress::ReadZmqAcksThreadFunc() {
 
     static const unsigned int NUM_SOCKETS = 2;
@@ -440,56 +387,4 @@
     Process(std::move(wholeBundleVec));
 }
 
-<<<<<<< HEAD
-=======
-void BpIngressSyscall::StartTcpAccept() {
-    std::cout << "waiting for tcp connections\n";
-    hdtn::Logger::getInstance()->logNotification("ingress", "Waiting for tcp connections");
-    boost::shared_ptr<boost::asio::ip::tcp::socket> newTcpSocketPtr = boost::make_shared<boost::asio::ip::tcp::socket>(m_ioService); //get_io_service() is deprecated: Use get_executor()
-
-    m_tcpAcceptorPtr->async_accept(*newTcpSocketPtr,
-        boost::bind(&BpIngressSyscall::HandleTcpAccept, this, newTcpSocketPtr,
-            boost::asio::placeholders::error));
-}
-
-void BpIngressSyscall::HandleTcpAccept(boost::shared_ptr<boost::asio::ip::tcp::socket> newTcpSocketPtr, const boost::system::error_code& error) {
-    if (!error) {
-        std::cout << "tcp connection: " << newTcpSocketPtr->remote_endpoint().address() << ":" << newTcpSocketPtr->remote_endpoint().port() << "\n";
-        hdtn::Logger::getInstance()->logError("ingress", "TCP connection: " + newTcpSocketPtr->remote_endpoint().address().to_string() + 
-            ":" + std::to_string(newTcpSocketPtr->remote_endpoint().port()));
-        //boost::shared_ptr<TcpclBundleSink> bundleSinkPtr = boost::make_shared<TcpclBundleSink>(newTcpSocketPtr,)
-        //std::list<boost::shared_ptr<TcpclBundleSink> > m_listTcpclBundleSinkPtrs;
-        //if((m_tcpclBundleSinkPtr) && !m_tcpclBundleSinkPtr->ReadyToBeDeleted() ) {
-        //    std::cout << "warning: bpsink received a new tcp connection, but there is an old connection that is active.. old connection will be stopped" << std::endl;
-        //}
-        if (m_useTcpcl) {
-            std::unique_ptr<TcpclBundleSink> bundleSinkPtr = boost::make_unique<TcpclBundleSink>(newTcpSocketPtr, m_ioService,
-                                                                                                   boost::bind(&BpIngressSyscall::WholeBundleReadyCallback, this, boost::placeholders::_1),
-                                                                                                   200, 20000, "ingress");
-            m_listTcpclBundleSinkPtrs.push_back(std::move(bundleSinkPtr));
-        }
-        else if (m_useStcp) {
-            std::unique_ptr<StcpBundleSink> bundleSinkPtr = boost::make_unique<StcpBundleSink>(newTcpSocketPtr,
-                                                                                                   boost::bind(&BpIngressSyscall::WholeBundleReadyCallback, this, boost::placeholders::_1),
-                                                                                                   200);
-            m_listStcpBundleSinkPtrs.push_back(std::move(bundleSinkPtr));
-        }
-        
-
-        StartTcpAccept(); //only accept if there was no error
-    }
-    else if (error != boost::asio::error::operation_aborted) {
-        std::cout << "tcp accept error: " << error.message() << "\n";
-        hdtn::Logger::getInstance()->logError("ingress", "TCP accept error: " + error.message());
-    }
-
-
-}
-
-void BpIngressSyscall::RemoveInactiveTcpConnections() {
-    m_listTcpclBundleSinkPtrs.remove_if([](const std::unique_ptr<TcpclBundleSink> & ptr){ return ptr->ReadyToBeDeleted();});
-    m_listStcpBundleSinkPtrs.remove_if([](const std::unique_ptr<StcpBundleSink> & ptr) { return ptr->ReadyToBeDeleted(); });
-}
->>>>>>> d7aec614
-
 }  // namespace hdtn